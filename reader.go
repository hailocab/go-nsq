--- conflicted
+++ resolved
@@ -20,9 +20,6 @@
 	"time"
 )
 
-// returned from ConnectToLookupd when already in our list of lookupds
-var ErrLookupdAlreadyExists = errors.New("lookupd address already exists")
-
 // returned from ConnectToNSQ when already connected
 var ErrAlreadyConnected = errors.New("already connected")
 
@@ -491,11 +488,7 @@
 	for _, x := range q.lookupdHTTPAddrs {
 		if x == addr {
 			q.Unlock()
-<<<<<<< HEAD
-			return ErrLookupdAlreadyExists
-=======
 			return ErrLookupdAddressExists
->>>>>>> 56449091
 		}
 	}
 	q.lookupdHTTPAddrs = append(q.lookupdHTTPAddrs, addr)
