--- conflicted
+++ resolved
@@ -1043,13 +1043,7 @@
 					choice = c
 					break
 				}
-<<<<<<< HEAD
-				log.Debugf("[%s] backoff time expired, continuing with RDY 1...", c)
-				// while in backoff only ever let 1 message at a time through
-				q.updateRDY(c, 1)
-=======
 				i++
->>>>>>> 807be680
 			}
 			q.RUnlock()
 
