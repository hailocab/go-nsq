--- conflicted
+++ resolved
@@ -720,27 +720,15 @@
 			var msgsInFlight int64
 			select {
 			case <-c.finishedMessages:
-<<<<<<< HEAD
-				atomic.AddInt64(&c.messagesInFlight, -1)
-				log.Debugf("[%s] finishedMessages %s", c, c.messagesInFlight)
-			case <-drainExitChan:
-				log.Debugf("[%s] drainExitChan finishedMessages %s", c, c.messagesInFlight)
-				if atomic.LoadInt64(&c.messagesInFlight) > 0 {
-					continue
-				}
-				log.Debugf("[%s] done draining finishedMessages", c)
-				return
-=======
 				msgsInFlight = atomic.AddInt64(&c.messagesInFlight, -1)
 			case <-ticker.C:
 				msgsInFlight = atomic.LoadInt64(&c.messagesInFlight)
 			}
 			if msgsInFlight > 0 {
-				log.Printf("[%s] draining... waiting for %d messages in flight", c, msgsInFlight)
+				log.Debugf("[%s] draining... waiting for %d messages in flight", c, msgsInFlight)
 				continue
->>>>>>> d5988520
-			}
-			log.Printf("[%s] done draining finishedMessages", c)
+			}
+			log.Debugf("[%s] done draining finishedMessages", c)
 			ticker.Stop()
 			return
 		}
